--- conflicted
+++ resolved
@@ -347,14 +347,9 @@
         start_time = time.time()
         
         try:
-<<<<<<< HEAD
-            # Make request with fallback support
-            response = self._make_request_with_fallback(
-=======
             # Make request
             logger.info(f"Making request to {url}")
             response = self._make_request(
->>>>>>> 145c95b3
                 method="POST",
                 url=url,
                 headers=headers,
